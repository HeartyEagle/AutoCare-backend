--- conflicted
+++ resolved
@@ -27,7 +27,6 @@
         self.port = port
         self.username = username
         self.password = password
-<<<<<<< HEAD
         
     def _normalize_string(self, value: Any) -> Any:
         """
@@ -45,11 +44,6 @@
         
     def set_driver(self, driver: str) -> None:
         self.driver             = driver
-=======
-
-    def set_driver(self, driver: str) -> None:
-        self.driver = driver
->>>>>>> 90e1cb5e
         self.driver_initialized = True
         self.database_connected = False
 
@@ -59,16 +53,8 @@
         '''
         print(conn_str)
         try:
-<<<<<<< HEAD
             self.conn               = pyodbc.connect(conn_str)
             self.database_connected = True
-=======
-            conn = pyodbc.connect(conn_str)
-            cursor = conn.cursor()
-            self.cursor = cursor
-            self.database_connected = True
-            self.conn = conn
->>>>>>> 90e1cb5e
         except Exception as e:
             raise Exception("Connection failed!", e)
 
@@ -76,13 +62,8 @@
         if self.conn:
             self.conn.close()
         self.database_connected = False
-<<<<<<< HEAD
         
     def _validation(self) -> None:
-=======
-
-    def _validation(self) -> bool:
->>>>>>> 90e1cb5e
         if not self.driver_initialized:
             raise self.driver_not_initialized
         if not self.database_connected:
@@ -90,18 +71,11 @@
 
     def get_version(self) -> str:
         self._validation()
-<<<<<<< HEAD
         with self.conn.cursor() as cursor:
             cursor.execute("SELECT VERSION();")
             record = cursor.fetchone()
         return record[0]
     
-=======
-        self.cursor.execute("SELECT VERSION();")
-        records = self.cursor.fetchall()
-        return records[0][0]
-
->>>>>>> 90e1cb5e
     def create_table(
         self,
         table_name: str,
@@ -146,14 +120,7 @@
             return
 
         columns = list(data[0].keys())
-<<<<<<< HEAD
         column_names = ", ".join(columns)
-=======
-        placeholders = ", ".join(["?"] * len(columns))
-        column_names = ", ".join(
-            [f"`{col}`" for col in columns])  # Escape column names
-        table_name_escaped = f"`{table_name}`"
->>>>>>> 90e1cb5e
 
         values_list = []
         for row in data:
@@ -162,30 +129,12 @@
         values_sql = ", ".join(values_list)
 
         if on_duplicate_update:
-<<<<<<< HEAD
             update_clause = ", ".join([f"{col}=VALUES({col})" for col in columns])
             query = f"INSERT INTO {table_name} ({column_names}) VALUES {values_sql} ON DUPLICATE KEY UPDATE {update_clause}"
         elif ignore_conflict:
             query = f"INSERT IGNORE INTO {table_name} ({column_names}) VALUES {values_sql}"
         else:
             query = f"INSERT INTO {table_name} ({column_names}) VALUES {values_sql}"
-=======
-            update_clause = ", ".join(
-                [f"`{col}`=VALUES(`{col}`)" for col in columns]
-            )
-            query = (
-                f"INSERT INTO {table_name_escaped} ({column_names}) "
-                f"VALUES ({placeholders}) "
-                f"ON DUPLICATE KEY UPDATE {update_clause}"
-            )
-        elif ignore_conflict:
-            query = (
-                f"INSERT IGNORE INTO {table_name_escaped} ({column_names}) "
-                f"VALUES ({placeholders})"
-            )
-        else:
-            query = f"INSERT INTO {table_name_escaped} ({column_names}) VALUES ({placeholders})"
->>>>>>> 90e1cb5e
 
         try:
             with self.conn.cursor() as cursor:
@@ -270,16 +219,9 @@
                 print(f"[DRY RUN] Would execute: {query}")
                 continue
             if confirm:
-<<<<<<< HEAD
                 ans = input(f"⚠️ Drop table '{name}'? Type 'yes' to confirm: ")
                 if ans.lower() != 'yes':
                     print(f"Skipping {name}")
-=======
-                user_input = input(
-                    f"⚠️ Are you sure you want to drop table '{table_name}'? Type 'yes' to confirm: ")
-                if user_input.lower() != "yes":
-                    print(f"Skipping table '{table_name}'")
->>>>>>> 90e1cb5e
                     continue
             try:
                 with self.conn.cursor() as cursor:
@@ -287,7 +229,6 @@
                     self.conn.commit()
                 print(f"Dropped table: {name}")
             except Exception as e:
-<<<<<<< HEAD
                 raise Exception(f"Failed to drop table {name}: {e}")
 
     def update_data(
@@ -308,38 +249,11 @@
                 affected = cursor.rowcount
                 self.conn.commit()
             logger.info(f"UPDATE 成功: {query}, affected={affected}")
-=======
-                raise Exception(f"Failed to drop table {table_name}: {e}")
-
-        def update_data(
-            self,
-            table_name: str,
-            data: dict[str, Any],
-            where: str,
-            where_params: Tuple[Any, ...] = ()
-        ) -> int:
-
-            self._validation()
-
-            columns = list(data.keys())
-            set_clause = ", ".join(f"{col} = ?" for col in columns)
-
-            params = tuple(data[col] for col in columns) + where_params
-
-            query = f"UPDATE {table_name} SET {set_clause} WHERE {where}"
-            with self.cursor as cursor:
-                cursor.execute(query, params)
-                affected = cursor.rowcount
-                self.conn.commit()
-            logger.info(
-                f"UPDATE 成功: {query} -- params={params}, affected={affected}")
->>>>>>> 90e1cb5e
             return affected
         except Exception as e:
             self.conn.rollback()
             raise Exception(f"Update failed: {e}\nQuery: {query}")
 
-<<<<<<< HEAD
     def delete_data(
         self,
         table_name: str,
@@ -368,42 +282,6 @@
                 cursor.execute(formatted)
                 if formatted.strip().upper().startswith("SELECT"):
                     return cursor.fetchall()
-=======
-        def delete_data(
-            self,
-            table_name: str,
-            where: str,
-            where_params: Tuple[Any, ...] = ()
-        ) -> int:
-            self._validation()
-
-            query = f"DELETE FROM {table_name} WHERE {where}"
-            with self.cursor as cursor:
-                cursor.execute(query, where_params)
-                affected = cursor.rowcount
-                self.conn.commit()
-            logger.info(
-                f"DELETE 成功: {query} -- params={where_params}, affected={affected}")
-            return affected
-
-    def execute_query(self, query: str, params: Tuple[Any, ...] = ()) -> List[Any]:
-        """
-        Execute a SQL query with optional parameters and return results.
-        Args:
-            query (str): The SQL query to execute.
-            params (Tuple[Any, ...]): Parameters for the query to prevent SQL injection.
-        Returns:
-            List[Any]: List of rows for SELECT queries; empty list for other queries.
-        Raises:
-            Exception: If query execution fails.
-        """
-        with self.cursor as cursor:
-            try:
-                cursor.execute(query, params)
-                if query.strip().upper().startswith("SELECT"):
-                    rows = cursor.fetchall()
-                    return rows
->>>>>>> 90e1cb5e
                 else:
                     self.conn.commit()
                     return []
@@ -413,25 +291,11 @@
             raise
 
     def execute_non_query(self, query: str, params: Tuple[Any, ...] = ()) -> None:
-<<<<<<< HEAD
         self._validation()
         formatted = self._format_query(query, params) if params else query
         try:
             with self.conn.cursor() as cursor:
                 cursor.execute(formatted)
-=======
-        """
-        Execute a SQL statement that does not return results (e.g., INSERT, UPDATE, DELETE).
-        Args:
-            query (str): The SQL statement to execute.
-            params (Tuple[Any, ...]): Parameters for the statement to prevent SQL injection.
-        Raises:
-            Exception: If statement execution fails.
-        """
-        with self.cursor as cursor:
-            try:
-                cursor.execute(query, params)
->>>>>>> 90e1cb5e
                 self.conn.commit()
             logger.info(f"Non-query executed successfully: {formatted}")
         except pyodbc.Error as e:
