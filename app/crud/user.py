from ..db.connection import Database
from ..models.user import User, Admin, Staff, Customer
from ..models.enums import StaffJobType, OperationType
from .audit import AuditLogService
from ..core.security import get_password_hash
from ..schemas.auth import UserCreate, StaffCreate
from typing import Optional, Dict, Any, List

class UserService:
    def __init__(self, db: Database):
        self.db = db
        self.audit_log_service = AuditLogService(db)

    def get_user_by_username(self, username: str) -> Optional[User]:
        rows = self.db.select_data(
            table_name="user",
<<<<<<< HEAD
            columns=["user_id", "name", "username", "password", "phone", "email", "address", "discriminator"],
            where=f"username = '{username}'",
=======
            columns=["user_id", "name", "username", "password",
                     "phone", "email", "address", "discriminator"],
            where="username = ?",
            where_params=(username,),
>>>>>>> 90e1cb5e
            limit=1
        )
        print(rows)
        return self._map_user_row_to_object(rows[0]) if rows else None

    def get_user_by_id(self, user_id: int) -> Optional[User]:
        print(type(user_id))
        rows = self.db.select_data(
            table_name="user",
<<<<<<< HEAD
            columns=["user_id", "name", "username", "password", "phone", "email", "address", "discriminator"],
            where=f"user_id = {user_id}",
=======
            columns=["user_id", "name", "username", "password",
                     "phone", "email", "address", "discriminator"],
            where="user_id = ?",
            where_params=(user_id,),
>>>>>>> 90e1cb5e
            limit=1
        )
        return self._map_user_row_to_object(rows[0]) if rows else None

    def get_all_users(self) -> List[User]:
        rows = self.db.select_data(
            table_name="user",
            columns=["user_id", "name", "username", "password",
                     "phone", "email", "address", "discriminator"]
        )
        return [self._map_user_row_to_object(row) for row in rows]

    def get_all_staff(self) -> List[Staff]:
        rows = self.db.select_data(
            table_name="user u",
            columns=["u.user_id", "u.name", "u.username", "u.password", "u.phone", "u.email", "u.address", "u.discriminator",
                     "s.jobtype", "s.hourly_rate"],
            joins=["INNER JOIN staff s ON u.user_id = s.staff_id"],
            where="u.discriminator = 'staff'"
        )
        staff_list: List[Staff] = []
        for row in rows:
            data = {
                "user_id": row[0],
                "name": row[1],
                "username": row[2],
                "password": row[3],
                "phone": row[4],
                "email": row[5],
                "address": row[6],
                "discriminator": row[7],
                "staff_id": row[0],
                "jobtype": StaffJobType(row[8]) if row[8] else None,
                "hourly_rate": row[9] or 0
            }
            staff_list.append(Staff(**data))
        return staff_list

    def create_customer(self, user: UserCreate) -> Customer:
        hashed = get_password_hash(user.password)
        customer = Customer(
            name=user.name,
            username=user.username,
            password=hashed,
            phone=user.phone,
            email=user.email,
            address=user.address
        )
<<<<<<< HEAD
        
        print(customer.asdict(only_parent=True))
        
        self.db.insert_data(
            table_name="user",
            data=customer.asdict(only_parent=True)
=======

        self.db.insert_data(
            table_name="user",
            data={key: customer.asdict()[key] for key in customer.asdict(
            ).keys() if key not in ["customer_id"]}
>>>>>>> 90e1cb5e
        )
        row = self.db.execute_query("SELECT LAST_INSERT_ID();")
        customer.user_id = int(row[0][0]) if row else None
        customer.customer_id = customer.user_id
<<<<<<< HEAD
        
        self.db.insert_data(table_name="customer", data={
            "customer_id": customer.customer_id
        })
        
=======

        self.db.insert_data(table_name='customer', data={
                            "customer_id": customer.user_id})
>>>>>>> 90e1cb5e
        self.audit_log_service.log_audit_event(
            table_name="user",
            record_id=customer.user_id,
            operation=OperationType.INSERT,
            new_data=customer.asdict()
            
        )
        return customer

    def create_admin(self, user: UserCreate) -> Admin:
        hashed = get_password_hash(user.password)
        admin = Admin(
            name=user.name,
            username=user.username,
            password=hashed,
            phone=user.phone,
            email=user.email,
            address=user.address
        )
        self.db.insert_data(
            table_name="user",
            data=admin.asdict(only_parent=True)
        )
        row = self.db.execute_query("SELECT LAST_INSERT_ID();")
        admin.user_id = int(row[0][0]) if row else None
        admin.admin_id = admin.user_id
        
        self.db.insert_data(table_name="admin", data={
            "admin_id": admin.admin_id
        })
        
        self.audit_log_service.log_audit_event(
            table_name="user",
            record_id=admin.user_id,
            operation=OperationType.INSERT,
            new_data=admin.asdict()
        )
        return admin

    def create_staff(self, user: StaffCreate) -> Staff:
        hashed = get_password_hash(user.password)
        staff = Staff(
            name=user.name,
            username=user.username,
            password=hashed,
            phone=user.phone,
            email=user.email,
            address=user.address,
            jobtype=user.jobtype,
            hourly_rate=user.hourly_rate
        )
        # Insert into user table
        self.db.insert_data(
            table_name="user",
            data=staff.asdict(only_parent=True)
        )
        row = self.db.execute_query("SELECT LAST_INSERT_ID();")
        staff.user_id = int(row[0][0]) if row else None
        staff.staff_id = staff.user_id
        # Insert into staff details
        self.db.insert_data(
            table_name="staff",
            data={"staff_id": staff.staff_id, "jobtype": staff.jobtype.value if staff.jobtype else None,
                  "hourly_rate": staff.hourly_rate}
        )
        self.audit_log_service.log_audit_event(
            table_name="user",
            record_id=staff.user_id,
            operation=OperationType.INSERT,
            new_data=staff.asdict()
        )
        return staff

    def update_user_info(self, user_id: int, name: str, email: str, address: str, phone: str) -> Optional[User]:
        user = self.get_user_by_id(user_id)
        if not user:
            return None
        old = user.asdict()
        user.name, user.email, user.address, user.phone = name, email, address, phone
        
        self.db.update_data(table_name="user", data={
            "name": user.name,
            "email": user.email,
            "address": user.address,
            "phone": user.phone
        }, where=f"user_id = {user_id}")
        
        self.audit_log_service.log_audit_event(
            table_name="user",
            record_id=user_id,
            operation=OperationType.UPDATE,
            old_data=old,
            new_data=user.asdict()
        )
        return user

    def _map_user_row_to_object(self, row: tuple) -> User:
        disc = row[7]
        base = {
            "user_id": row[0], "name": row[1], "username": row[2],
            "password": row[3], "phone": row[4], "email": row[5],
            "address": row[6], "discriminator": disc
        }
        if disc == "admin":
            return Admin(**base)
        if disc == "staff":
            details = self.db.select_data(
                table_name="staff",
                columns=["jobtype", "hourly_rate"],
                where=f"staff_id = {row[0]}",
                limit=1
            )
            if details:
                base.update({"staff_id": row[0], "jobtype": StaffJobType(
                    details[0][0]), "hourly_rate": details[0][1] or 0})
            return Staff(**base)
        if disc == "customer":
            return Customer(**base)
        return User(**base)<|MERGE_RESOLUTION|>--- conflicted
+++ resolved
@@ -14,15 +14,8 @@
     def get_user_by_username(self, username: str) -> Optional[User]:
         rows = self.db.select_data(
             table_name="user",
-<<<<<<< HEAD
             columns=["user_id", "name", "username", "password", "phone", "email", "address", "discriminator"],
             where=f"username = '{username}'",
-=======
-            columns=["user_id", "name", "username", "password",
-                     "phone", "email", "address", "discriminator"],
-            where="username = ?",
-            where_params=(username,),
->>>>>>> 90e1cb5e
             limit=1
         )
         print(rows)
@@ -32,15 +25,8 @@
         print(type(user_id))
         rows = self.db.select_data(
             table_name="user",
-<<<<<<< HEAD
             columns=["user_id", "name", "username", "password", "phone", "email", "address", "discriminator"],
             where=f"user_id = {user_id}",
-=======
-            columns=["user_id", "name", "username", "password",
-                     "phone", "email", "address", "discriminator"],
-            where="user_id = ?",
-            where_params=(user_id,),
->>>>>>> 90e1cb5e
             limit=1
         )
         return self._map_user_row_to_object(rows[0]) if rows else None
@@ -89,35 +75,21 @@
             email=user.email,
             address=user.address
         )
-<<<<<<< HEAD
         
         print(customer.asdict(only_parent=True))
         
         self.db.insert_data(
             table_name="user",
             data=customer.asdict(only_parent=True)
-=======
-
-        self.db.insert_data(
-            table_name="user",
-            data={key: customer.asdict()[key] for key in customer.asdict(
-            ).keys() if key not in ["customer_id"]}
->>>>>>> 90e1cb5e
         )
         row = self.db.execute_query("SELECT LAST_INSERT_ID();")
         customer.user_id = int(row[0][0]) if row else None
         customer.customer_id = customer.user_id
-<<<<<<< HEAD
         
         self.db.insert_data(table_name="customer", data={
             "customer_id": customer.customer_id
         })
         
-=======
-
-        self.db.insert_data(table_name='customer', data={
-                            "customer_id": customer.user_id})
->>>>>>> 90e1cb5e
         self.audit_log_service.log_audit_event(
             table_name="user",
             record_id=customer.user_id,
